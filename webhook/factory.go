package webhook

import (
	"encoding/json"
	"github.com/Comcast/webpa-common/httperror"
	AWS "github.com/Comcast/webpa-common/webhook/aws"
	"github.com/spf13/viper"
	"net/http"
	"time"
)

const (
	DefaultUndertakerInterval time.Duration = time.Minute
)

// Factory is a classic Factory Object for various webhook things.
type Factory struct {
	// Other configuration stuff can go here

	// Tick is an optional function that produces a channel for time ticks.
	// Test code can set this field to something that returns a channel under the control of the test.
	Tick func(time.Duration) <-chan time.Time `json:"-"`

	// UndertakerInterval is how often the Undertaker is invoked
	UndertakerInterval time.Duration `json:"undertakerInterval"`

	// Undertaker is set by clients after reading in a Factory from some external source.
	// The associated Undertaker is immutable after construction.
	Undertaker func([]W) []W `json:"-"`

	// internal handler for webhook
	m *monitor `json:"-"`

	// internal handler for AWS SNS Server
	AWS.Notifier `json:"-"`

	// StartConfig is the contains the data need to obtain the current system's listeners
	Start *StartConfig `json:"start"`
}

// NewFactory creates a Factory from a Viper environment.  This function always returns
// a non-nil Factory instance.
//
// This example uses Viper, which I highly recommend.  You could just pass an io.Reader too, and use
// the encoding/json package.  In any case, allowing the configuration source to be nil makes a lot
// of things easier on clients, like creating a test Factory for tests in client code.
func NewFactory(v *viper.Viper) (f *Factory, err error) {
	f = &Factory{
	/* put in any system defaults here.  they won't be overridden by Viper unless they are present in external configuration */
	}

	// allowing the viper instance to be nil allows a client to do
	// NewFactory(nil) to get a default Factory instance
	if v != nil {
		err = v.Unmarshal(f)
<<<<<<< HEAD
		if err != nil {
			return
		}
	}

	if v != nil {
		f.Start = NewStartFactory(v.Sub("start"))
	} else {
		f.Start = NewStartFactory(nil)
	}
=======
		f.Start = NewStartFactory(v.Sub("start"))
	} else {
		f.Start = NewStartFactory(nil)
	}

>>>>>>> 32a89cf7
	f.Notifier, err = AWS.NewNotifier(v)

	return
}

// NewListAndHandler returns a List instance for accessing webhooks and an HTTP handler
// which can receive updates from external systems.
func (f *Factory) NewListAndHandler() (List, http.Handler) {
	tick := f.Tick
	if tick == nil {
		tick = time.Tick
	}

	monitor := &monitor{
		list:             NewRegistry(nil, f.Notifier.PublishMessage),
		undertaker:       f.Undertaker,
		changes:          make(chan []W, 10),
		undertakerTicker: tick(f.UndertakerInterval),
	}
	f.m = monitor

	f.m.Notifier = f.Notifier

	go monitor.listen()
	return monitor.list, monitor
}

// monitor is an internal type that listens for webhook updates, invokes
// the undertaker at specified intervals, and responds to HTTP requests.
type monitor struct {
	list             UpdatableList
	undertaker       func([]W) []W
	changes          chan []W
	undertakerTicker <-chan time.Time
	AWS.Notifier
}

func (f *Factory) SetList(ul UpdatableList) {
	f.m.list = ul
}

func (m *monitor) listen() {
	for {
		select {
		case update := <-m.changes:
			m.list.Update(update)
		case <-m.undertakerTicker:
			m.list.Filter(m.undertaker)
		}
	}
}

// ServeHTTP is used as POST handler for AWS SNS
// It transforms the message containing webhook to []W and updates the webhook list
func (m *monitor) ServeHTTP(response http.ResponseWriter, request *http.Request) {
	// transform a request into a []byte
	message := m.NotificationHandle(response, request)
	if message == nil {
		return
	}

	// transform message to W
	var newHook W
	if err := json.Unmarshal(message, &newHook); err != nil {
		httperror.Format(response, http.StatusBadRequest, "Notification Message JSON unmarshall failed")
		return
	}

	select {
	case m.changes <- []W{newHook}:
	default:
	}
}<|MERGE_RESOLUTION|>--- conflicted
+++ resolved
@@ -52,8 +52,7 @@
 	// allowing the viper instance to be nil allows a client to do
 	// NewFactory(nil) to get a default Factory instance
 	if v != nil {
-		err = v.Unmarshal(f)
-<<<<<<< HEAD
+		err = v.Unmarshal(f)	
 		if err != nil {
 			return
 		}
@@ -64,13 +63,7 @@
 	} else {
 		f.Start = NewStartFactory(nil)
 	}
-=======
-		f.Start = NewStartFactory(v.Sub("start"))
-	} else {
-		f.Start = NewStartFactory(nil)
-	}
-
->>>>>>> 32a89cf7
+	
 	f.Notifier, err = AWS.NewNotifier(v)
 
 	return
