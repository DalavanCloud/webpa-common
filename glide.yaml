--- conflicted
+++ resolved
@@ -58,11 +58,5 @@
   - aws
   - service
 - package: github.com/prometheus/client_golang
-<<<<<<< HEAD
   version: v0.9.0-pre1
-=======
-  version: v0.9.0-pre1
-  subpackages:
-  - prometheus
-- package: golang.org/x/net/netutil
->>>>>>> ca08da8c
+- package: golang.org/x/net/netutil